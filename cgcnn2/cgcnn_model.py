"""
This module implements the Crystal Graph Convolutional Neural Network (CGCNN) for predicting
material properties based on their crystal structures.

Classes:
    ConvLayer: Convolutional layer for graph data.
    MaskedConvLayer: Convolutional layer with masking for padding indices.
    CrystalGraphConvNet: CGCNN model for predicting material properties.
    Normalizer: Utility class for normalizing tensors.

Usage:
    Define your model by creating an instance of CrystalGraphConvNet with the desired parameters.
    Use the Normalizer class to normalize your target properties during training.
"""

import torch
import torch.nn as nn


class ConvLayer(nn.Module):
    """
    Convolutional layer for graph data.

    Performs a convolutional operation on graphs, updating atom features based on their neighbors.
    """

    def __init__(self, atom_fea_len: int, nbr_fea_len: int) -> None:
        """
        Initialize the ConvLayer.

        Args:
            atom_feature_len (int): Number of atom hidden features.
            neighbor_feature_len (int): Number of bond (neighbor) features.
        """
        super(ConvLayer, self).__init__()
        self.atom_fea_len = atom_fea_len
        self.nbr_fea_len = nbr_fea_len
        self.fc_full = nn.Linear(
            2 * self.atom_fea_len + self.nbr_fea_len, 2 * self.atom_fea_len
        )
        self.sigmoid = nn.Sigmoid()
        self.softplus1 = nn.Softplus()
        self.bn1 = nn.BatchNorm1d(2 * self.atom_fea_len)
        self.bn2 = nn.BatchNorm1d(self.atom_fea_len)
        self.softplus2 = nn.Softplus()

    def forward(self, atom_in_fea, nbr_fea, nbr_fea_idx):
        """
        Forward pass

        N: Total number of atoms in the batch
        M: Max number of neighbors

        Parameters
        ----------

        atom_in_fea: Variable(torch.Tensor) shape (N, atom_fea_len)
          Atom hidden features before convolution
        nbr_fea: Variable(torch.Tensor) shape (N, M, nbr_fea_len)
          Bond features of each atom's M neighbors
        nbr_fea_idx: torch.LongTensor shape (N, M)
          Indices of M neighbors of each atom

        Returns
        -------

        atom_out_fea: nn.Variable shape (N, atom_fea_len)
          Atom hidden features after convolution

        """
        N, M = nbr_fea_idx.shape
        # convolution
        atom_nbr_fea = atom_in_fea[nbr_fea_idx, :]
        total_nbr_fea = torch.cat(
            [
                atom_in_fea.unsqueeze(1).expand(N, M, self.atom_fea_len),
                atom_nbr_fea,
                nbr_fea,
            ],
            dim=2,
        )
        total_gated_fea = self.fc_full(total_nbr_fea)
        total_gated_fea = self.bn1(
            total_gated_fea.view(-1, self.atom_fea_len * 2)
        ).view(N, M, self.atom_fea_len * 2)
        nbr_filter, nbr_core = total_gated_fea.chunk(2, dim=2)
        nbr_filter = self.sigmoid(nbr_filter)
        nbr_core = self.softplus1(nbr_core)
        nbr_sumed = torch.sum(nbr_filter * nbr_core, dim=1)
        nbr_sumed = self.bn2(nbr_sumed)
        out = self.softplus2(atom_in_fea + nbr_sumed)
        return out


class CrystalGraphConvNet(nn.Module):
    """
    Create a crystal graph convolutional neural network for predicting total
    material properties.
    """

    def __init__(
        self,
        orig_atom_fea_len: int,
        nbr_fea_len: int,
        atom_fea_len: int = 64,
        n_conv: int = 3,
        h_fea_len: int = 128,
        n_h: int = 1,
        classification: bool = False,
    ) -> None:
        """
        Initialize CrystalGraphConvNet.

        Parameters
        ----------

        orig_atom_fea_len: int
          Number of atom features in the input.
        nbr_fea_len: int
          Number of bond features.
        atom_fea_len: int
          Number of hidden atom features in the convolutional layers
        n_conv: int
          Number of convolutional layers
        h_fea_len: int
          Number of hidden features after pooling
        n_h: int
          Number of hidden layers after pooling
        """
        super(CrystalGraphConvNet, self).__init__()
        self.classification = classification
        self.embedding = nn.Linear(orig_atom_fea_len, atom_fea_len)
        self.convs = nn.ModuleList(
            [
                ConvLayer(atom_fea_len=atom_fea_len, nbr_fea_len=nbr_fea_len)
                for _ in range(n_conv)
            ]
        )
        self.conv_to_fc = nn.Linear(atom_fea_len, h_fea_len)
        self.conv_to_fc_softplus = nn.Softplus()
        if n_h > 1:
            self.fcs = nn.ModuleList(
                [nn.Linear(h_fea_len, h_fea_len) for _ in range(n_h - 1)]
            )
            self.softpluses = nn.ModuleList([nn.Softplus() for _ in range(n_h - 1)])

        if self.classification:
            self.fc_out = nn.Linear(h_fea_len, 2)
        else:
            self.fc_out = nn.Linear(h_fea_len, 1)

        if self.classification:
            self.logsoftmax = nn.LogSoftmax(dim=1)
            self.dropout = nn.Dropout()

    def forward(
        self,
        atom_fea: torch.Tensor,
        nbr_fea: torch.Tensor,
        nbr_fea_idx: torch.LongTensor,
        crystal_atom_idx: list[torch.LongTensor],
    ):
        """
        Forward pass

        N: Total number of atoms in the batch
        M: Max number of neighbors
        N0: Total number of crystals in the batch

        Parameters
        ----------

        atom_fea: Variable(torch.Tensor) shape (N, orig_atom_fea_len)
          Atom features from atom type
        nbr_fea: Variable(torch.Tensor) shape (N, M, nbr_fea_len)
          Bond features of each atom's M neighbors
        nbr_fea_idx: torch.LongTensor shape (N, M)
          Indices of M neighbors of each atom
        crystal_atom_idx: list of torch.LongTensor of length N0
          Mapping from the crystal idx to atom idx

        Returns
        -------

        prediction: nn.Variable shape (N, )
          Atom hidden features after convolution

        """
        atom_fea = self.embedding(atom_fea)
        for conv_func in self.convs:
            atom_fea = conv_func(atom_fea, nbr_fea, nbr_fea_idx)
        crys_fea = self.pooling(atom_fea, crystal_atom_idx)
        crys_fea = self.conv_to_fc(self.conv_to_fc_softplus(crys_fea))
        crys_fea = self.conv_to_fc_softplus(crys_fea)
        if self.classification:
            crys_fea = self.dropout(crys_fea)
        if hasattr(self, "fcs") and hasattr(self, "softpluses"):
            for fc, softplus in zip(self.fcs, self.softpluses):
                crys_fea = softplus(fc(crys_fea))
        out = self.fc_out(crys_fea)
        if self.classification:
            out = self.logsoftmax(out)
        return out, crys_fea

    def pooling(
        self, atom_fea: torch.Tensor, crystal_atom_idx: list[torch.LongTensor]
    ) -> torch.Tensor:
        """
        Pooling the atom features to crystal features

        N: Total number of atoms in the batch
        N0: Total number of crystals in the batch

        Parameters
        ----------

        atom_fea: Variable(torch.Tensor) shape (N, atom_fea_len)
          Atom feature vectors of the batch
        crystal_atom_idx: list of torch.LongTensor of length N0
          Mapping from the crystal idx to atom idx
        """
        assert (
            sum([len(idx_map) for idx_map in crystal_atom_idx])
            == atom_fea.data.shape[0]
        )
        summed_fea = [
            torch.mean(atom_fea[idx_map], dim=0, keepdim=True)
            for idx_map in crystal_atom_idx
        ]
        return torch.cat(summed_fea, dim=0)


class Normalizer:
    """
    Normalizes a PyTorch tensor and allows restoring it later.

    This class keeps track of the mean and standard deviation of a tensor and provides methods
    to normalize and denormalize tensors using these statistics.
    """

    def __init__(self, tensor: torch.Tensor) -> None:
        """
        Initialize the Normalizer with a sample tensor to calculate mean and standard deviation.

        Args:
            tensor (torch.Tensor): Sample tensor to compute mean and standard deviation.
        """
        self.mean: torch.Tensor = torch.mean(tensor)
        self.std: torch.Tensor = torch.std(tensor)

    def norm(self, tensor: torch.Tensor) -> torch.Tensor:
        """
        Normalize a tensor using the stored mean and standard deviation.

        Args:
            tensor (torch.Tensor): Tensor to normalize.

        Returns:
            torch.Tensor: Normalized tensor.
        """
        return (tensor - self.mean) / self.std

    def denorm(self, normed_tensor: torch.Tensor) -> torch.Tensor:
        """
        Denormalize a tensor using the stored mean and standard deviation.

        Args:
            normed_tensor (torch.Tensor): Normalized tensor to denormalize.

        Returns:
            torch.Tensor: Denormalized tensor.
        """
        return normed_tensor * self.std + self.mean

    def state_dict(self) -> dict[str, torch.Tensor]:
        """
        Returns the state dictionary containing the mean and standard deviation.

        Returns:
            dict[str, torch.Tensor]: State dictionary.
        """
        return {"mean": self.mean, "std": self.std}

<<<<<<< HEAD
    def load_state_dict(self, state_dict: dict[str, torch.Tensor]):
=======
    def load_state_dict(self, state_dict: Dict[str, torch.Tensor]) -> None:
>>>>>>> 726dcb2b
        """
        Loads the mean and standard deviation from a state dictionary.

        Args:
            state_dict (dict[str, torch.Tensor]): State dictionary containing 'mean' and 'std'.
        """
        self.mean = state_dict["mean"]
        self.std = state_dict["std"]<|MERGE_RESOLUTION|>--- conflicted
+++ resolved
@@ -281,11 +281,7 @@
         """
         return {"mean": self.mean, "std": self.std}
 
-<<<<<<< HEAD
-    def load_state_dict(self, state_dict: dict[str, torch.Tensor]):
-=======
-    def load_state_dict(self, state_dict: Dict[str, torch.Tensor]) -> None:
->>>>>>> 726dcb2b
+    def load_state_dict(self, state_dict: dict[str, torch.Tensor]) -> None:
         """
         Loads the mean and standard deviation from a state dictionary.
 
